# Copyright 2018 Iguazio
#
# Licensed under the Apache License, Version 2.0 (the "License");
# you may not use this file except in compliance with the License.
# You may obtain a copy of the License at
#
#   http://www.apache.org/licenses/LICENSE-2.0
#
# Unless required by applicable law or agreed to in writing, software
# distributed under the License is distributed on an "AS IS" BASIS,
# WITHOUT WARRANTIES OR CONDITIONS OF ANY KIND, either express or implied.
# See the License for the specific language governing permissions and
# limitations under the License.

from copy import deepcopy
from datetime import datetime
import numpy as np
import uuid
import os

import mlrun
from mlrun.artifacts import ModelArtifact

from .artifacts import ArtifactManager, DatasetArtifact
<<<<<<< HEAD
from mlrun.datastore.data_resources import get_data_resource
=======
from mlrun.datastore.store_resources import get_store_resource
>>>>>>> a2075971
from .datastore import store_manager
from .secrets import SecretsStore
from .db import get_run_db
from .utils import (
    run_keys,
    get_in,
    dict_to_yaml,
    logger,
    dict_to_json,
    now_date,
    to_date_str,
    update_in,
)


class MLCtxValueError(Exception):
    pass


class MLClientCtx(object):
    """ML Execution Client Context

    the context is generated using the get_or_create_ctx call (see its doc)
    and provides an interface to use run params, metadata, inputs, and outputs

    base metadata include: uid, name, project, and iteration (for hyper params)
    users can set labels and annotations using set_labels(), set_annotation()
    access parameters and secrets using get_param(), get_secret()
    access input data objects using get_input()
    store results, artifacts, and real-time metrics using log_xx methods

    see doc for the individual params and methods
    """

    kind = "run"

    def __init__(self, autocommit=False, tmp="", log_stream=None):
        self._uid = ""
        self.name = ""
        self._iteration = 0
        self._project = ""
        self._tag = ""
        self._secrets_manager = SecretsStore()

        # runtime db service interfaces
        self._rundb = None
        self._tmpfile = tmp
        self._logger = log_stream or logger
        self._log_level = "info"
        self._matrics_db = None
        self._autocommit = autocommit

        self._labels = {}
        self._annotations = {}

        self._function = ""
        self._parameters = {}
        self._in_path = ""
        self.artifact_path = ""
        self._inputs = {}
        self._outputs = []

        self._results = {}
        self._state = "created"
        self._error = None
        self._commit = ""
        self._host = None
        self._start_time = now_date()
        self._last_update = now_date()
        self._iteration_results = None
        self._child = []
        self._updated_child = False

    def get_child(self, **params):
        """get child context (iteration)

        allow sub experiments (epochs, hyper-param, ..) under a parent
        will create a new iteration, log_xx will update the child only
        use commit_children() to save all the children and specify the best run

        :param **params:           extra (or override) params to parent context
        """
        if self.iteration != 0:
            raise ValueError("cannot create child from a child iteration!")
        ctx = deepcopy(self.to_dict())
        if params:
            for key, val in params.items():
                update_in(ctx, ["spec", "parameters", key], val)

        update_in(ctx, ["metadata", "iteration"], len(self._child) + 1)
        ctx["status"] = {}
        ctx = MLClientCtx.from_dict(
            ctx, self._rundb, self._autocommit, log_stream=self._logger
        )
        self._child.append(ctx)
        return ctx

<<<<<<< HEAD
    def get_data_resource(self, url):
=======
    def get_store_resource(self, url):
>>>>>>> a2075971
        """get mlrun data resource (feature set/vector, artifact, item) from url

        :param uri:    store resource uri/path, store://<type>/<project>/<name>:<version>
                       types: artifact | feature-set | feature-vector
        """
<<<<<<< HEAD
        return get_data_resource(url, db=self._rundb, secrets=self._secrets_manager)
=======
        return get_store_resource(url, db=self._rundb, secrets=self._secrets_manager)
>>>>>>> a2075971

    def get_dataitem(self, url):
        """get mlrun dataitem from url"""
        return self._data_stores.object(url=url)

    def commit_children(self, best_run=0):
        """update/commit all children, and optionally mark the best
        note: best_run marks the child iteration number (starts from 1)
        """
        results = []
        if not self._child or best_run > len(self._child):
            raise ValueError("cannot commit without child or if best_run > len(child)")
        for c in self._child:
            c.commit()
            results.append(c.to_dict())
        summary = mlrun.runtimes.utils.results_to_iter(results, None, self)
        task = results[best_run - 1] if best_run else None
        self.log_iteration_results(best_run, summary, task)
        self._updated_child = True

    def set_logger_stream(self, stream):
        self._logger.replace_handler_stream("default", stream)

    def _init_dbs(self, rundb):
        if rundb:
            if isinstance(rundb, str):
                self._rundb = get_run_db(rundb, secrets=self._secrets_manager)
            else:
                self._rundb = rundb
        self._data_stores = store_manager.set(self._secrets_manager, db=self._rundb)
        self._artifacts_manager = ArtifactManager(db=self._rundb)

    def get_meta(self):
        """Reserved for internal use"""
        uri = f"{self._project}/{self.uid}" if self._project else self.uid
        resp = {
            "name": self.name,
            "kind": "run",
            "uri": uri,
            "owner": get_in(self._labels, "owner"),
        }
        if "workflow" in self._labels:
            resp["workflow"] = self._labels["workflow"]
        return resp

    @classmethod
    def from_dict(
        cls, attrs: dict, rundb="", autocommit=False, tmp="", host=None, log_stream=None
    ):
        """create execution context from dict"""

        self = cls(autocommit=autocommit, tmp=tmp, log_stream=log_stream)

        meta = attrs.get("metadata")
        if meta:
            self._uid = meta.get("uid", self._uid or uuid.uuid4().hex)
            self._iteration = meta.get("iteration", self._iteration)
            self.name = meta.get("name", self.name)
            self._project = meta.get("project", self._project)
            self._annotations = meta.get("annotations", self._annotations)
            self._labels = meta.get("labels", self._labels)
        spec = attrs.get("spec")
        if spec:
            self._secrets_manager = SecretsStore.from_list(spec.get(run_keys.secrets))
            self._log_level = spec.get("log_level", self._log_level)
            self._function = spec.get("function", self._function)
            self._parameters = spec.get("parameters", self._parameters)
            self._outputs = spec.get("outputs", self._outputs)
            self.artifact_path = spec.get(run_keys.output_path, self.artifact_path)
            self._in_path = spec.get(run_keys.input_path, self._in_path)
            inputs = spec.get(run_keys.inputs)

        self._init_dbs(rundb)

        if spec:
            # init data related objects (require DB & Secrets to be set first)
            self._data_stores.from_dict(spec)
            if inputs and isinstance(inputs, dict):
                for k, v in inputs.items():
                    self._set_input(k, v)

        if host:
            self.set_label("host", host)

        start = get_in(attrs, "status.start_time")
        if start:
            self._start_time = start
        self._state = "running"
        self._update_db(commit=True)
        return self

    @property
    def uid(self):
        """Unique run id"""
        if self._iteration:
            return f"{self._uid}-{self._iteration}"
        return self._uid

    @property
    def tag(self):
        """run tag (uid or workflow id if exists)"""
        return self._labels.get("workflow", self._uid)

    @property
    def iteration(self):
        """child iteration index, for hyper parameters """
        return self._iteration

    @property
    def project(self):
        """project name, runs can be categorized by projects"""
        return self._project

    @property
    def logger(self):
        """built-in logger interface"""
        return self._logger

    @property
    def log_level(self):
        """get the logging level, e.g. 'debug', 'info', 'error'"""
        return self._log_level

    @log_level.setter
    def log_level(self, value: str):
        """set the logging level, e.g. 'debug', 'info', 'error'"""
        self._log_level = value
        print(f"changed log level to: {value}")

    @property
    def parameters(self):
        """dictionary of run parameters (read-only)"""
        return deepcopy(self._parameters)

    @property
    def inputs(self):
        """dictionary of input data items (read-only)"""
        return self._inputs

    @property
    def results(self):
        """dictionary of results (read-only)"""
        return deepcopy(self._results)

    @property
    def artifacts(self):
        """dictionary of artifacts (read-only)"""
        return deepcopy(self._artifacts_manager.artifact_list())

    @property
    def in_path(self):
        """default input path for data objects"""
        return self._in_path

    @property
    def out_path(self):
        """default output path for artifacts"""
        logger.info(".out_path will soon be deprecated, use .artifact_path")
        return self.artifact_path

    def artifact_subpath(self, *subpaths):
        """subpaths under output path artifacts path"""
        return os.path.join(self.artifact_path, *subpaths)

    @property
    def labels(self):
        """dictionary with labels (read-only)"""
        return deepcopy(self._labels)

    def set_label(self, key: str, value, replace: bool = True):
        """set/record a specific label"""
        if replace or not self._labels.get(key):
            self._labels[key] = str(value)

    @property
    def annotations(self):
        """dictionary with annotations (read-only)"""
        return deepcopy(self._annotations)

    def set_annotation(self, key: str, value, replace: bool = True):
        """set/record a specific annotation"""
        if replace or not self._annotations.get(key):
            self._annotations[key] = str(value)

    def get_param(self, key: str, default=None):
        """get a run parameter, or use the provided default if not set"""
        if key not in self._parameters:
            self._parameters[key] = default
            if default:
                self._update_db()
            return default
        return self._parameters[key]

    def get_secret(self, key: str):
        """get a key based secret e.g. DB password from the context
        secrets can be specified when invoking a run through files, env, ..
        """
        if self._secrets_manager:
            return self._secrets_manager.get(key)
        return None

    def _set_input(self, key, url=""):
        if not url:
            url = key
        if self.in_path and not (url.startswith("/") or "://" in url):
            url = os.path.join(self._in_path, url)
        obj = self._data_stores.object(url, key, project=self._project)
        self._inputs[key] = obj
        return obj

    def get_input(self, key: str, url: str = ""):
        """get an input data object, data objects have methods such as
        .get(), .download(), .url, .. to access the actual data"""
        if key not in self._inputs:
            return self._set_input(key, url)
        else:
            return self._inputs[key]

    def log_result(self, key: str, value, commit=False):
        """log a scalar result value

        :param key:    result key
        :param value:  result value
        :param commit: commit (write to DB now vs wait for the end of the run)
        """
        self._results[str(key)] = _cast_result(value)
        self._update_db(commit=commit)

    def log_results(self, results: dict, commit=False):
        """log a set of scalar result values

        :param results:  key/value dict or results
        :param commit:   commit (write to DB now vs wait for the end of the run)
        """
        if not isinstance(results, dict):
            raise MLCtxValueError("(multiple) results must be in the form of dict")

        for p in results.keys():
            self._results[str(p)] = _cast_result(results[p])
        self._update_db(commit=commit)

    def log_iteration_results(self, best, summary: list, task: dict, commit=False):
        """Reserved for internal use"""

        if best:
            self._results["best_iteration"] = best
            for k, v in get_in(task, ["status", "results"], {}).items():
                self._results[k] = v
            for a in get_in(task, ["status", run_keys.artifacts], []):
                self._artifacts_manager.artifacts[a["key"]] = a
                self._artifacts_manager.link_artifact(
                    self.project,
                    self.name,
                    self.tag,
                    a["key"],
                    self.iteration,
                    a["target_path"],
                    link_iteration=best,
                )

        self._iteration_results = summary
        if commit:
            self._update_db(commit=True)

    def log_metric(self, key: str, value, timestamp=None, labels=None):
        """TBD, log a real-time time-series metric"""
        labels = {} if labels is None else labels
        if not timestamp:
            timestamp = datetime.now()
        if self._rundb:
            self._rundb.store_metric({key: value}, timestamp, labels)

    def log_metrics(self, keyvals: dict, timestamp=None, labels=None):
        """TBD, log a set of real-time time-series metrics"""
        labels = {} if labels is None else labels
        if not timestamp:
            timestamp = datetime.now()
        if self._rundb:
            self._rundb.store_metric(keyvals, timestamp, labels)

    def log_artifact(
        self,
        item,
        body=None,
        local_path=None,
        artifact_path=None,
        tag="",
        viewer=None,
        target_path="",
        src_path=None,
        upload=None,
        labels=None,
        format=None,
        db_key=None,
        **kwargs,
    ):
        """log an output artifact and optionally upload it to datastore

        :param item:          artifact key or artifact class ()
        :param body:          will use the body as the artifact content
        :param local_path:    path to the local file we upload, will also be use
                              as the destination subpath (under "artifact_path")
        :param artifact_path: target artifact path (when not using the default)
                              to define a subpath under the default location use:
                                  artifact_path=context.artifact_subpath('data')
        :param tag:           version tag
        :param viewer:        kubeflow viewer type
        :param target_path:   absolute target path (instead of using artifact_path + local_path)
        :param src_path:      deprecated, use local_path
        :param upload:        upload to datastore (default is True)
        :param labels:        a set of key/value labels to tag the artifact with
        :param db_key:        the key to use in the artifact DB table, by default
                              its run name + '_' + key
                              db_key=False will not register it in the artifacts table

        :returns: artifact object
        """
        local_path = src_path or local_path
        item = self._artifacts_manager.log_artifact(
            self,
            item,
            body=body,
            local_path=local_path,
            artifact_path=artifact_path or self.artifact_path,
            target_path=target_path,
            tag=tag,
            viewer=viewer,
            upload=upload,
            labels=labels,
            db_key=db_key,
            format=format,
        )
        self._update_db()
        return item

    def log_dataset(
        self,
        key,
        df,
        tag="",
        local_path=None,
        artifact_path=None,
        upload=True,
        labels=None,
        format="",
        preview=None,
        stats=False,
        db_key=None,
        target_path="",
        extra_data=None,
        **kwargs,
    ):
        """log a dataset artifact and optionally upload it to datastore

        :param key:           artifact key
        :param df:            dataframe object
        :param local_path:    path to the local file we upload, will also be use
                              as the destination subpath (under "artifact_path")
        :param artifact_path: target artifact path (when not using the default)
                              to define a subpath under the default location use:
                                  artifact_path=context.artifact_subpath('data')
        :param tag:           version tag
        :param format:        optional, format to use (e.g. csv, parquet, ..)
        :param target_path:   absolute target path (instead of using artifact_path + local_path)
        :param preview:       number of lines to store as preview in the artifact metadata
        :param stats:         calculate and store dataset stats in the artifact metadata
        :param extra_data:    key/value list of extra files/charts to link with this dataset
        :param upload:        upload to datastore (default is True)
        :param labels:        a set of key/value labels to tag the artifact with
        :param db_key:        the key to use in the artifact DB table, by default
                              its run name + '_' + key
                              db_key=False will not register it in the artifacts table

        :returns: artifact object
        """
        ds = DatasetArtifact(
            key,
            df,
            preview=preview,
            extra_data=extra_data,
            format=format,
            stats=stats,
            **kwargs,
        )

        item = self._artifacts_manager.log_artifact(
            self,
            ds,
            local_path=local_path,
            artifact_path=artifact_path or self.artifact_path,
            target_path=target_path,
            tag=tag,
            upload=upload,
            db_key=db_key,
            labels=labels,
        )
        self._update_db()
        return item

    def log_model(
        self,
        key,
        body=None,
        framework="",
        tag="",
        model_dir=None,
        model_file=None,
        metrics=None,
        parameters=None,
        artifact_path=None,
        upload=True,
        labels=None,
        inputs=None,
        outputs=None,
        extra_data=None,
        db_key=None,
    ):
        """log a model artifact and optionally upload it to datastore

        :param key:           artifact key or artifact class ()
        :param body:          will use the body as the artifact content
        :param model_file:    path to the local model file we upload (seel also model_dir)
        :param model_dir:     path to the local dir holding the model file and extra files
        :param artifact_path: target artifact path (when not using the default)
                              to define a subpath under the default location use:
                                  artifact_path=context.artifact_subpath('data')
        :param framework:     name of the ML framework
        :param tag:           version tag
        :param metrics:       key/value dict of model metrics
        :param parameters:    key/value dict of model parameters
        :param inputs:        ordered list of model input features (name, type, ..)
        :param outputs:       ordered list of model output/result elements (name, type, ..)
        :param upload:        upload to datastore (default is True)
        :param labels:        a set of key/value labels to tag the artifact with
        :param extra_data:    key/value list of extra files/charts to link with this dataset
                              value can be abs/relative path string | bytes | artifact object
        :param db_key:        the key to use in the artifact DB table, by default
                              its run name + '_' + key
                              db_key=False will not register it in the artifacts table

        :returns: artifact object
        """

        model = ModelArtifact(
            key,
            body,
            model_file=model_file,
            metrics=metrics,
            parameters=parameters,
            inputs=inputs,
            outputs=outputs,
            framework=framework,
            extra_data=extra_data,
        )

        item = self._artifacts_manager.log_artifact(
            self,
            model,
            local_path=model_dir,
            artifact_path=artifact_path or self.artifact_path,
            tag=tag,
            upload=upload,
            db_key=db_key,
            labels=labels,
        )
        self._update_db()
        return item

    def commit(self, message: str = ""):
        """save run state and add a commit message"""
        if message:
            self._annotations["message"] = message
        if self._child and not self._updated_child:
            self.commit_children()
        self._last_update = now_date()
        self._update_db(commit=True, message=message)

    def set_state(self, state: str = None, error: str = None, commit=True):
        """modify and store the run state or mark an error

        :param state:   set run state
        :param error:   error message (if exist will set the state to error)
        :param commit:  will immediately update the state in the DB
        """
        updates = {"status.last_update": now_date().isoformat()}

        if error:
            self._state = "error"
            self._error = str(error)
            updates["status.state"] = "error"
            updates["status.error"] = error
        elif state and state != self._state and self._state != "error":
            self._state = state
            updates["status.state"] = state
        self._last_update = now_date()

        if self._rundb and commit:
            self._rundb.update_run(
                updates, self._uid, self.project, iter=self._iteration
            )

    def set_hostname(self, host: str):
        """update the hostname"""
        self._host = host
        if self._rundb:
            updates = {"status.host": host}
            self._rundb.update_run(
                updates, self._uid, self.project, iter=self._iteration
            )

    def to_dict(self):
        """convert the run context to a dictionary"""

        def set_if_valid(struct, key, val):
            if val:
                struct[key] = val

        struct = {
            "kind": "run",
            "metadata": {
                "name": self.name,
                "uid": self._uid,
                "iteration": self._iteration,
                "project": self._project,
                "labels": self._labels,
                "annotations": self._annotations,
            },
            "spec": {
                "function": self._function,
                "log_level": self._log_level,
                "parameters": self._parameters,
                "outputs": self._outputs,
                run_keys.output_path: self.artifact_path,
                run_keys.inputs: {k: v.artifact_url for k, v in self._inputs.items()},
            },
            "status": {
                "state": self._state,
                "results": self._results,
                "start_time": to_date_str(self._start_time),
                "last_update": to_date_str(self._last_update),
            },
        }

        set_if_valid(struct["status"], "error", self._error)
        set_if_valid(struct["status"], "commit", self._commit)

        if self._iteration_results:
            struct["status"]["iterations"] = self._iteration_results
        struct["status"][run_keys.artifacts] = self._artifacts_manager.artifact_list()
        self._data_stores.to_dict(struct["spec"])
        return struct

    def to_yaml(self):
        """convert the run context to a yaml buffer"""
        return dict_to_yaml(self.to_dict())

    def to_json(self):
        """convert the run context to a json buffer"""
        return dict_to_json(self.to_dict())

    def _update_db(self, commit=False, message=""):
        self.last_update = now_date()
        if self._tmpfile:
            data = self.to_json()
            with open(self._tmpfile, "w") as fp:
                fp.write(data)
                fp.close()

        if commit or self._autocommit:
            self._commit = message
            if self._rundb:
                self._rundb.store_run(
                    self.to_dict(), self._uid, self.project, iter=self._iteration
                )


def _cast_result(value):
    if isinstance(value, (int, str, float)):
        return value
    if isinstance(value, list):
        return [_cast_result(v) for v in value]
    if isinstance(value, dict):
        return {k: _cast_result(v) for k, v in value.items()}
    if isinstance(value, (np.int64, np.integer)):
        return int(value)
    if isinstance(value, (np.floating, np.float64)):
        return float(value)
    if isinstance(value, np.ndarray):
        return value.tolist()
    return str(value)<|MERGE_RESOLUTION|>--- conflicted
+++ resolved
@@ -22,11 +22,7 @@
 from mlrun.artifacts import ModelArtifact
 
 from .artifacts import ArtifactManager, DatasetArtifact
-<<<<<<< HEAD
-from mlrun.datastore.data_resources import get_data_resource
-=======
 from mlrun.datastore.store_resources import get_store_resource
->>>>>>> a2075971
 from .datastore import store_manager
 from .secrets import SecretsStore
 from .db import get_run_db
@@ -124,21 +120,13 @@
         self._child.append(ctx)
         return ctx
 
-<<<<<<< HEAD
-    def get_data_resource(self, url):
-=======
     def get_store_resource(self, url):
->>>>>>> a2075971
         """get mlrun data resource (feature set/vector, artifact, item) from url
 
         :param uri:    store resource uri/path, store://<type>/<project>/<name>:<version>
                        types: artifact | feature-set | feature-vector
         """
-<<<<<<< HEAD
-        return get_data_resource(url, db=self._rundb, secrets=self._secrets_manager)
-=======
         return get_store_resource(url, db=self._rundb, secrets=self._secrets_manager)
->>>>>>> a2075971
 
     def get_dataitem(self, url):
         """get mlrun dataitem from url"""
