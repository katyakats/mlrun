--- conflicted
+++ resolved
@@ -29,14 +29,10 @@
     get_function,
     graph_root_setter,
 )
-<<<<<<< HEAD
-=======
 from ..errors import MLRunInvalidArgumentError
->>>>>>> de5ba23e
 from ..model import ModelObj
 from ..platforms.iguazio import OutputStream
 from ..utils import create_logger, get_caller_globals
-from mlrun.datastore.data_resources import ResourceCache
 
 
 class _StreamContext:
@@ -78,11 +74,7 @@
         self.functions = functions or {}
         self.graph_initializer = graph_initializer
         self.error_stream = error_stream
-<<<<<<< HEAD
-        self._error_stream = None
-=======
         self._error_stream_object = None
->>>>>>> de5ba23e
         self._secrets = SecretsStore()
         self._db_conn = None
         self.resource_cache = None
@@ -103,47 +95,23 @@
         """set/initialize the error notification stream"""
         self.error_stream = error_stream
         if error_stream:
-<<<<<<< HEAD
-            self._error_stream = OutputStream(error_stream)
-        else:
-            self._error_stream = None
-=======
             self._error_stream_object = OutputStream(error_stream)
         else:
             self._error_stream_object = None
->>>>>>> de5ba23e
 
     def _get_db(self):
         return mlrun.get_run_db(secrets=self._secrets)
 
-<<<<<<< HEAD
-    def init(
-        self, context, namespace, resource_cache: ResourceCache = None, logger=None
-    ):
-        """for internal use, initialize all states (recursively)"""
-
-        if self.error_stream:
-            self._error_stream = OutputStream(self.error_stream)
-        self.resource_cache = resource_cache or ResourceCache()
-=======
     def init(self, context, namespace, resource_cache=None, logger=None):
         """for internal use, initialize all states (recursively)"""
 
         if self.error_stream:
             self._error_stream_object = OutputStream(self.error_stream)
         self.resource_cache = resource_cache
->>>>>>> de5ba23e
         context = GraphContext(server=self, nuclio_context=context, logger=logger)
 
         context.stream = _StreamContext(self.parameters, self.function_uri)
         context.current_function = self._current_function
-<<<<<<< HEAD
-        context.get_data_resource = self.resource_cache.resource_getter(
-            self._get_db(), self._secrets
-        )
-        context.get_table = self.resource_cache.get_table
-=======
->>>>>>> de5ba23e
         context.verbose = self.verbose
         context.root = self.graph
         self.context = context
@@ -182,11 +150,7 @@
         :param get_body:   return the body as py object (vs serialize response into json)
         """
         if not self.graph:
-<<<<<<< HEAD
-            raise ValueError(
-=======
             raise MLRunInvalidArgumentError(
->>>>>>> de5ba23e
                 "no models or steps were set, use function.set_topology() and add steps"
             )
         event = MockEvent(
@@ -339,15 +303,9 @@
             self.logger.error(
                 f"got error from {source} state:\n{event.body}\n{message}"
             )
-<<<<<<< HEAD
-        if self._server and self._server._error_stream:
-            message = format_error(self._server, self, source, event, message, kwargs)
-            self._server._error_stream.push(message)
-=======
         if self._server and self._server._error_stream_object:
             message = format_error(self._server, self, source, event, message, kwargs)
             self._server._error_stream_object.push(message)
->>>>>>> de5ba23e
 
     def get_param(self, key: str, default=None):
         if self._server and self._server.parameters:
