--- conflicted
+++ resolved
@@ -124,13 +124,8 @@
     return featureset, source, targets, infer_options
 
 
-<<<<<<< HEAD
-def _add_data_states(
+def _add_data_steps(
     graph, cache, featureset, targets, source, return_df=False, context=None
-=======
-def _add_data_steps(
-    graph, cache, featureset, targets, source, return_df=False,
->>>>>>> f77ca5d3
 ):
     _, default_final_step, _ = graph.check_and_process_graph(allow_empty=True)
     validate_target_list(targets=targets)
