import json
import os
import time
import mlrun

from mlrun.utils import logger
from mlrun.runtimes import nuclio_init_hook
from mlrun.runtimes.serving import serving_subkind
from mlrun.serving import V2ModelServer
from mlrun.serving.server import MockEvent, GraphContext, create_graph_server
from mlrun.serving.states import RouterState, TaskState

router_object = RouterState()
router_object.routes = {
<<<<<<< HEAD
    "m1": TaskState("ModelTestingClass", class_args={"model_path": "", "z": 100}),
    "m2": TaskState("ModelTestingClass", class_args={"model_path": "", "z": 200}),
    "m3:v1": TaskState("ModelTestingClass", class_args={"model_path": "", "z": 300}),
    "m3:v2": TaskState("ModelTestingClass", class_args={"model_path": "", "z": 400}),
=======
    "m1": TaskState(
        "ModelTestingClass", class_args={"model_path": "", "multiplier": 100}
    ),
    "m2": TaskState(
        "ModelTestingClass", class_args={"model_path": "", "multiplier": 200}
    ),
    "m3:v1": TaskState(
        "ModelTestingClass", class_args={"model_path": "", "multiplier": 300}
    ),
    "m3:v2": TaskState(
        "ModelTestingClass", class_args={"model_path": "", "multiplier": 400}
    ),
>>>>>>> de5ba23e
}


def generate_spec(graph, mode="sync", params={}):
    return {
        "version": "v2",
        "parameters": params,
        "graph": graph,
        "load_mode": mode,
        "verbose": True,
    }


asyncspec = generate_spec(
    {
        "kind": "router",
        "routes": {
            "m5": {
                "class_name": "AsyncModelTestingClass",
                "class_args": {"model_path": ""},
            },
        },
    },
    "async",
)


spec = generate_spec(router_object.to_dict())
testdata = '{"inputs": [5]}'


class ModelTestingClass(V2ModelServer):
    def load(self):
        print("loading")

    def predict(self, request):
        print("predict:", request)
        resp = request["inputs"][0] * self.get_param("multiplier")
        return resp

    def explain(self, request):
        print("predict:", request)
        resp = request["inputs"][0]
        return {"explained": resp}

    def op_myop(self, event):
        return event.body


class AsyncModelTestingClass(V2ModelServer):
    def load(self):
        print("loading..")
        time.sleep(4)
        print("loaded")

    def predict(self, request):
        print("predict:", request)
        resp = request["inputs"][0]
        return resp


def init_ctx():
    os.environ["SERVING_SPEC_ENV"] = json.dumps(spec)
    context = GraphContext()
    nuclio_init_hook(context, globals(), serving_subkind)
    return context


def test_v2_get_models():
    context = init_ctx()

    e = MockEvent("", path="/v2/models/", method="GET")
    resp = context.mlrun_handler(context, e)
    data = json.loads(resp.body)

    # expected: {"models": ["m1", "m2", "m3:v1", "m3:v2"]}
    assert len(data["models"]) == 4, f"wrong get models response {resp.body}"


def test_v2_infer():
    def run_model(url, expected):
        event = MockEvent(testdata, path=f"/v2/models/{url}/infer")
        resp = context.mlrun_handler(context, event)
        data = json.loads(resp.body)
        assert data["outputs"] == expected, f"wrong model response {data['outputs']}"

    context = init_ctx()
    run_model("m1", 500)
    run_model("m2", 1000)
    run_model("m3/versions/v1", 1500)
    run_model("m3/versions/v2", 2000)


def test_v2_stream_mode():
    # model and operation are specified inside the message body
    context = init_ctx()
    event = MockEvent('{"model": "m2", "inputs": [5]}')
    resp = context.mlrun_handler(context, event)
    data = json.loads(resp.body)
    assert data["outputs"] == 1000, f"wrong model response {resp.body}"

    event = MockEvent(
        '{"model": "m3:v2", "operation": "explain", "inputs": [5]}', path=""
    )
    resp = context.mlrun_handler(context, event)
    logger.info(f"resp: {resp.body}")
    data = json.loads(resp.body)
    assert data["outputs"]["explained"] == 5, f"wrong model response {data}"


def test_v2_async_mode():
    # model loading is async
    os.environ["SERVING_SPEC_ENV"] = json.dumps(asyncspec)
    context = GraphContext()
    nuclio_init_hook(context, globals(), serving_subkind)
    context.logger.info("model initialized")

    context.logger.info("test not ready, should return err 408")
    event = MockEvent("", path="/v2/models/m5/ready", method="GET")
    resp = context.mlrun_handler(context, event)
    assert (
        resp.status_code == 408
    ), f"didnt get proper ready resp, expected 408, got {resp.status_code}"

    event = MockEvent(testdata, path="/v2/models/m5/infer")
    resp = context.mlrun_handler(context, event)
    context.logger.info("model responded")
    logger.info(resp)
    assert (
        resp.status_code != 200
    ), f"expected failure, got {resp.status_code} {resp.body}"

    event = MockEvent('{"model": "m5", "inputs": [5]}')
    event.trigger = "stream"
    resp = context.mlrun_handler(context, event)
    context.logger.info("model responded")
    logger.info(resp)
    data = json.loads(resp.body)
    assert data["outputs"] == 5, f"wrong model response {data}"


def test_v2_explain():
    context = init_ctx()
    event = MockEvent(testdata, path="/v2/models/m1/explain")
    resp = context.mlrun_handler(context, event)
    data = json.loads(resp.body)
    assert data["outputs"]["explained"] == 5, f"wrong explain response {resp.body}"


def test_v2_get_modelmeta():
    def get_model(name, version, url):
        event = MockEvent("", path=f"/v2/models/{url}", method="GET")
        resp = context.mlrun_handler(context, event)
        logger.info(f"resp: {resp}")
        data = json.loads(resp.body)

        # expected: {"name": "m3", "version": "v2", "inputs": [], "outputs": []}
        assert (
            data["name"] == name and data["version"] == version
        ), f"wrong get model meta response {resp.body}"

    context = init_ctx()
    get_model("m2", "", "m2")
    get_model("m3", "v2", "m3/versions/v2")


def test_v2_custom_handler():
    context = init_ctx()
    event = MockEvent('{"test": "ok"}', path="/v2/models/m1/myop")
    resp = context.mlrun_handler(context, event)
    data = json.loads(resp.body)
    assert data["test"] == "ok", f"wrong custom op response {resp.body}"


def test_v2_errors():
    context = init_ctx()
    event = MockEvent('{"test": "ok"}', path="/v2/models/m1/xx")
    resp = context.mlrun_handler(context, event)
    # expected: 400, 'illegal model operation xx, method=None'
    assert resp.status_code == 400, f"didnt get proper handler error {resp.body}"

    event = MockEvent('{"test": "ok"}', path="/v2/models/m5/xx")
    resp = context.mlrun_handler(context, event)
    # expected: 400, 'model m5 doesnt exist, available models: m1 | m2 | m3:v1 | m3:v2'
    assert resp.status_code == 400, f"didnt get proper model error {resp.body}"


def test_v2_model_ready():
    context = init_ctx()
    event = MockEvent("", path="/v2/models/m1/ready", method="GET")
    resp = context.mlrun_handler(context, event)
    assert resp.status_code == 200, f"didnt get proper ready resp {resp.body}"


def test_v2_health():
    context = init_ctx()
    event = MockEvent(None, path="/", method="GET")
    resp = context.mlrun_handler(context, event)
    data = json.loads(resp.body)
    # expected: {'name': 'ModelRouter', 'version': 'v2', 'extensions': []}
    assert data["version"] == "v2", f"wrong health response {resp.body}"

    event = MockEvent("", path="/v2/health", method="GET")
    resp = context.mlrun_handler(context, event)
    data = json.loads(resp.body)
    assert data["version"] == "v2", f"wrong health response {resp.body}"


def test_v2_mock():
    host = create_graph_server(graph=RouterState())
<<<<<<< HEAD
    host.graph.add_route("my", class_name=ModelTestingClass, model_path="", z=100)
    host.init(None, globals())
    print(host.to_yaml())
    resp = host.test("/v2/models/my/infer", testdata)
    print(resp)
    assert resp["outputs"] == 500, f"wrong health response {resp}"
=======
    host.graph.add_route(
        "my", class_name=ModelTestingClass, model_path="", multiplier=100
    )
    host.init(None, globals())
    logger.info(host.to_yaml())
    resp = host.test("/v2/models/my/infer", testdata)
    logger.info(f"resp: {resp}")
    # expected: source (5) * multiplier (100)
    assert resp["outputs"] == 5 * 100, f"wrong health response {resp}"
>>>>>>> de5ba23e


def test_function():
    fn = mlrun.new_function("tests", kind="serving")
    graph = fn.set_topology("router")
<<<<<<< HEAD
    fn.add_model("my", class_name="ModelTestingClass", model_path=".", z=100)

    server = fn.to_mock_server()
    # graph.plot("router.png")
    print("\nFlow:\n", graph.to_yaml())
    resp = server.test("/v2/models/my/infer", testdata)
    assert resp["outputs"] == 500, f"wrong health response {resp}"
=======
    fn.add_model("my", class_name="ModelTestingClass", model_path=".", multiplier=100)

    server = fn.to_mock_server()
    logger.info(f"flow: {graph.to_yaml()}")
    resp = server.test("/v2/models/my/infer", testdata)
    # expected: source (5) * multiplier (100)
    assert resp["outputs"] == 5 * 100, f"wrong health response {resp}"
>>>>>>> de5ba23e
<|MERGE_RESOLUTION|>--- conflicted
+++ resolved
@@ -12,12 +12,6 @@
 
 router_object = RouterState()
 router_object.routes = {
-<<<<<<< HEAD
-    "m1": TaskState("ModelTestingClass", class_args={"model_path": "", "z": 100}),
-    "m2": TaskState("ModelTestingClass", class_args={"model_path": "", "z": 200}),
-    "m3:v1": TaskState("ModelTestingClass", class_args={"model_path": "", "z": 300}),
-    "m3:v2": TaskState("ModelTestingClass", class_args={"model_path": "", "z": 400}),
-=======
     "m1": TaskState(
         "ModelTestingClass", class_args={"model_path": "", "multiplier": 100}
     ),
@@ -30,7 +24,6 @@
     "m3:v2": TaskState(
         "ModelTestingClass", class_args={"model_path": "", "multiplier": 400}
     ),
->>>>>>> de5ba23e
 }
 
 
@@ -241,14 +234,6 @@
 
 def test_v2_mock():
     host = create_graph_server(graph=RouterState())
-<<<<<<< HEAD
-    host.graph.add_route("my", class_name=ModelTestingClass, model_path="", z=100)
-    host.init(None, globals())
-    print(host.to_yaml())
-    resp = host.test("/v2/models/my/infer", testdata)
-    print(resp)
-    assert resp["outputs"] == 500, f"wrong health response {resp}"
-=======
     host.graph.add_route(
         "my", class_name=ModelTestingClass, model_path="", multiplier=100
     )
@@ -258,26 +243,15 @@
     logger.info(f"resp: {resp}")
     # expected: source (5) * multiplier (100)
     assert resp["outputs"] == 5 * 100, f"wrong health response {resp}"
->>>>>>> de5ba23e
 
 
 def test_function():
     fn = mlrun.new_function("tests", kind="serving")
     graph = fn.set_topology("router")
-<<<<<<< HEAD
-    fn.add_model("my", class_name="ModelTestingClass", model_path=".", z=100)
-
-    server = fn.to_mock_server()
-    # graph.plot("router.png")
-    print("\nFlow:\n", graph.to_yaml())
-    resp = server.test("/v2/models/my/infer", testdata)
-    assert resp["outputs"] == 500, f"wrong health response {resp}"
-=======
     fn.add_model("my", class_name="ModelTestingClass", model_path=".", multiplier=100)
 
     server = fn.to_mock_server()
     logger.info(f"flow: {graph.to_yaml()}")
     resp = server.test("/v2/models/my/infer", testdata)
     # expected: source (5) * multiplier (100)
-    assert resp["outputs"] == 5 * 100, f"wrong health response {resp}"
->>>>>>> de5ba23e
+    assert resp["outputs"] == 5 * 100, f"wrong health response {resp}"